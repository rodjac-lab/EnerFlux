import React, { useEffect, useMemo, useRef, useState } from 'react';
import type { SimulationResult } from '../../core/engine';
import type { WorkerRequest, WorkerResponse } from '../../workers/sim.worker';
import { getScenarioPreset, PresetId } from '../../data/scenarios';
import { BatteryParams } from '../../devices/Battery';
import { DHWTankParams } from '../../devices/DHWTank';
import { DeviceConfig } from '../../devices/registry';
import { summarizeFlows } from '../../core/kpis';
import type { StepFlows, Tariffs } from '../../data/types';
import type { EcsServiceContract } from '../../data/ecs-service';
import PVLoadChart from '../charts/PVLoadChart';
import SocChart from '../charts/SocChart';
import { HELP } from '../help';
import { StrategySelection } from '../panels/StrategyPanel';
import {
  downloadCSV,
  downloadJSON,
  formatCycles,
  formatDelta,
  formatEUR,
  formatKWh,
  formatPct,
  formatYears
} from '../utils/ui';
import CondensedKpiGrid, { CondensedKpiGroup, CondensedKpiRow } from './CondensedKpiGrid';

interface CompareABProps {
  scenarioId: PresetId;
  dt_s: number;
  battery: BatteryParams;
  dhw: DHWTankParams;
  ecsService: EcsServiceContract;
  tariffs: Tariffs;
  strategyA: StrategySelection;
  strategyB: StrategySelection;
}

const sanitizeBattery = (params: BatteryParams): BatteryParams => {
  const capacity = Math.max(params.capacity_kWh, 0);
  const socMax = Math.min(Math.max(params.socMax_kWh, 0), capacity || params.socMax_kWh);
  const socMin = Math.min(Math.max(params.socMin_kWh, 0), socMax);
  const socInit = Math.min(Math.max(params.socInit_kWh, socMin), socMax);
  return { ...params, capacity_kWh: capacity, socMax_kWh: socMax, socMin_kWh: socMin, socInit_kWh: socInit };
};

const buildDeviceConfigs = (battery: BatteryParams, dhw: DHWTankParams): DeviceConfig[] => {
  const configs: DeviceConfig[] = [];
  if (battery.capacity_kWh > 0) {
    configs.push({ id: 'battery', label: 'Batterie', type: 'battery', params: { ...battery } });
  }
  configs.push({ id: 'dhw', label: 'Ballon ECS', type: 'dhw-tank', params: { ...dhw } });
  return configs;
};

const extractSocPercent = (step: SimulationResult['steps'][number]): number | undefined => {
  const device = step.deviceStates.find((state) => typeof state.state.soc_percent === 'number');
  if (!device) {
    return undefined;
  }
  return Number(device.state.soc_percent);
};

<<<<<<< HEAD
const renderDeltaBadge = (
  delta: number,
  threshold: number,
  formatter: (delta: number) => string,
  preferHigher = true
): JSX.Element | null => {
  if (!Number.isFinite(threshold)) {
    return null;
  }
  const magnitude = Math.abs(delta);
  let color = 'bg-slate-200 text-slate-700';
  if (magnitude >= threshold) {
    const isImprovement = preferHigher ? delta > 0 : delta < 0;
    color = isImprovement ? 'bg-green-100 text-green-800' : 'bg-red-100 text-red-800';
  }
  return (
    <span className={`ml-2 inline-flex items-center rounded-full px-2 py-0.5 text-xs font-semibold ${color}`}>
      Δ {formatter(delta)}
    </span>
  );
};

=======
>>>>>>> 81fa11d9
const formatKW = (value: number): string => `${value.toFixed(2)} kW`;

const CompareAB: React.FC<CompareABProps> = ({
  scenarioId,
  dt_s,
  battery,
  dhw,
  ecsService,
  tariffs,
  strategyA,
  strategyB
}) => {
  const sanitizedBattery = useMemo(() => sanitizeBattery(battery), [battery]);
  const deviceConfigs = useMemo(
    () => buildDeviceConfigs(sanitizedBattery, { ...dhw }),
    [sanitizedBattery, dhw]
  );

  const [resultA, setResultA] = useState<SimulationResult | null>(null);
  const [resultB, setResultB] = useState<SimulationResult | null>(null);
  const [running, setRunning] = useState(false);
  const [error, setError] = useState<string | null>(null);
  const workerRef = useRef<Worker | null>(null);
  const pendingRunId = useRef<string | null>(null);

  useEffect(() => {
    const worker = new Worker(new URL('../../workers/sim.worker.ts', import.meta.url), { type: 'module' });
    workerRef.current = worker;
    const handleMessage = (event: MessageEvent<WorkerResponse | { error: string; runId?: string }>) => {
      const data = event.data;
      if ('error' in data) {
        if (!pendingRunId.current || data.runId === pendingRunId.current) {
          setError(data.error);
          setRunning(false);
          pendingRunId.current = null;
        }
        return;
      }
      if (pendingRunId.current && data.runId && data.runId !== pendingRunId.current) {
        return;
      }
      setResultA(data.resultA);
      setResultB(data.resultB);
      setRunning(false);
      setError(null);
      pendingRunId.current = null;
    };
    worker.addEventListener('message', handleMessage as EventListener);
    return () => {
      worker.removeEventListener('message', handleMessage as EventListener);
      worker.terminate();
    };
  }, []);

  const runSimulation = () => {
    if (!workerRef.current) {
      return;
    }
    const payload: WorkerRequest = {
      runId: `${Date.now()}`,
      scenarioId,
      dt_s,
      devicesConfig: deviceConfigs,
      strategyA: { id: strategyA.id, thresholdPercent: strategyA.thresholdPercent },
      strategyB: { id: strategyB.id, thresholdPercent: strategyB.thresholdPercent },
      tariffs,
      ecsService
    };
    pendingRunId.current = payload.runId ?? null;
    setRunning(true);
    setError(null);
    workerRef.current.postMessage(payload);
  };

  const scenario = getScenarioPreset(scenarioId);

  const badges: JSX.Element[] = [];
  if (ecsService.mode === 'force') {
    if (resultA?.kpis.ecs_rescue_used) {
      badges.push(
        <span
          key="rescue-a"
          className="inline-flex items-center rounded-full bg-amber-100 px-3 py-1 text-xs font-semibold text-amber-800"
        >
          A · Secours réseau ECS : {formatKWh(resultA.kpis.ecs_rescue_kWh, 2)}
        </span>
      );
    }
    if (resultB?.kpis.ecs_rescue_used) {
      badges.push(
        <span
          key="rescue-b"
          className="inline-flex items-center rounded-full bg-amber-100 px-3 py-1 text-xs font-semibold text-amber-800"
        >
          B · Secours réseau ECS : {formatKWh(resultB.kpis.ecs_rescue_kWh, 2)}
        </span>
      );
    }
  } else if (ecsService.mode === 'penalize') {
    if ((resultA?.kpis.ecs_deficit_K ?? 0) > 0) {
      badges.push(
        <span
          key="penalty-a"
          className="inline-flex items-center rounded-full bg-red-100 px-3 py-1 text-xs font-semibold text-red-800"
        >
          A · Déficit ECS : {resultA.kpis.ecs_deficit_K.toFixed(1)} K (pénalité
          {` ${resultA.kpis.ecs_penalty_EUR.toFixed(2)} €`})
        </span>
      );
    }
    if ((resultB?.kpis.ecs_deficit_K ?? 0) > 0) {
      badges.push(
        <span
          key="penalty-b"
          className="inline-flex items-center rounded-full bg-red-100 px-3 py-1 text-xs font-semibold text-red-800"
        >
          B · Déficit ECS : {resultB.kpis.ecs_deficit_K.toFixed(1)} K (pénalité
          {` ${resultB.kpis.ecs_penalty_EUR.toFixed(2)} €`})
        </span>
      );
    }
  }

  const kpiRows: CondensedKpiRow[] = [
    {
      label: 'Autoconsommation',
      valueA: resultA?.kpis.selfConsumption,
      valueB: resultB?.kpis.selfConsumption,
      formatter: (value: number) => formatPct(value),
      deltaFormatter: (delta: number) => formatDelta(delta * 100, 1, ' %'),
      deltaThreshold: 0.001,
      helpKey: 'selfConsumption'
    },
    {
      label: 'Autoproduction',
      valueA: resultA?.kpis.selfProduction,
      valueB: resultB?.kpis.selfProduction,
      formatter: (value: number) => formatPct(value),
      deltaFormatter: (delta: number) => formatDelta(delta * 100, 1, ' %'),
      deltaThreshold: 0.001,
      helpKey: 'selfProduction'
    },
    {
      label: 'Cycles batterie (proxy)',
      valueA: resultA?.kpis.batteryCycles,
      valueB: resultB?.kpis.batteryCycles,
      formatter: (value: number) => formatCycles(value),
      deltaFormatter: (delta: number) => formatDelta(delta, 2),
      deltaThreshold: 0.05,
      helpKey: 'cycles'
    },
    {
      label: 'Temps ECS ≥ cible',
      valueA: resultA?.kpis.ecsTargetUptime,
      valueB: resultB?.kpis.ecsTargetUptime,
      formatter: (value: number) => formatPct(value),
      deltaFormatter: (delta: number) => formatDelta(delta * 100, 1, ' %'),
      deltaThreshold: 0.001
    }
  ];

  const euroRows: CondensedKpiRow[] = [
    {
      label: 'Investissement estimé',
      valueA: resultA?.kpis.euros.estimated_investment,
      valueB: resultB?.kpis.euros.estimated_investment,
      formatter: (value: number) => formatEUR(value, 0),
      deltaFormatter: (delta: number) => formatDelta(delta, 0, '€'),
      deltaThreshold: Number.POSITIVE_INFINITY,
      preferHigher: false,
      helpKey: 'investment'
    },
    {
      label: 'Investissement estimé',
      valueA: resultA?.kpis.euros.estimated_investment,
      valueB: resultB?.kpis.euros.estimated_investment,
      formatter: (value: number) => formatEUR(value, 0),
      deltaFormatter: (delta: number) => formatDelta(delta, 0, '€'),
      deltaThreshold: Number.POSITIVE_INFINITY,
      preferHigher: false,
      helpKey: 'investment'
    },
    {
      label: 'Coût import',
      valueA: resultA?.kpis.euros.cost_import,
      valueB: resultB?.kpis.euros.cost_import,
      formatter: (value: number) => formatEUR(value),
      deltaFormatter: (delta: number) => formatDelta(delta, 2, '€'),
      deltaThreshold: 0.1,
      preferHigher: false
    },
    {
      label: 'Revenu export',
      valueA: resultA?.kpis.euros.revenue_export,
      valueB: resultB?.kpis.euros.revenue_export,
      formatter: (value: number) => formatEUR(value),
      deltaFormatter: (delta: number) => formatDelta(delta, 2, '€'),
      deltaThreshold: 0.1,
      preferHigher: true
    },
    {
      label: 'Coût net',
      valueA: resultA?.kpis.euros.net_cost,
      valueB: resultB?.kpis.euros.net_cost,
      formatter: (value: number) => formatEUR(value),
      deltaFormatter: (delta: number) => formatDelta(delta, 2, '€'),
      deltaThreshold: 0.1,
      preferHigher: false,
      helpKey: 'netCost'
    },
    {
      label: 'Coût net (avec pénalités)',
      valueA: resultA?.kpis.net_cost_with_penalties,
      valueB: resultB?.kpis.net_cost_with_penalties,
      formatter: (value: number) => formatEUR(value),
      deltaFormatter: (delta: number) => formatDelta(delta, 2, '€'),
      deltaThreshold: 0.1,
      preferHigher: false
    },
    {
      label: 'Coût réseau seul',
      valueA: resultA?.kpis.euros.grid_only_cost,
      valueB: resultB?.kpis.euros.grid_only_cost,
      formatter: (value: number) => formatEUR(value),
      deltaFormatter: (delta: number) => formatDelta(delta, 2, '€'),
      deltaThreshold: Number.POSITIVE_INFINITY,
      preferHigher: false,
      helpKey: 'gridOnlyCost'
    },
    {
      label: 'Δ vs réseau seul',
      valueA: resultA?.kpis.euros.delta_vs_grid_only,
      valueB: resultB?.kpis.euros.delta_vs_grid_only,
      formatter: (value: number) => formatEUR(value),
      deltaFormatter: (delta: number) => formatDelta(delta, 2, '€'),
      deltaThreshold: 0.1,
      preferHigher: true,
      helpKey: 'deltaGrid'
    },
    {
      label: 'Taux d’économie vs réseau seul',
      valueA: resultA?.kpis.euros.savings_rate,
      valueB: resultB?.kpis.euros.savings_rate,
      formatter: (value: number) => formatPct(value, 1),
      deltaFormatter: (delta: number) => formatDelta(delta * 100, 1, ' %'),
      deltaThreshold: 0.005,
      preferHigher: true,
      helpKey: 'savingsRate'
    },
    {
      label: 'Temps de retour estimé',
      valueA: resultA?.kpis.euros.simple_payback_years ?? undefined,
      valueB: resultB?.kpis.euros.simple_payback_years ?? undefined,
      formatter: (value: number) => formatYears(value, 1),
      deltaFormatter: (delta: number) => formatDelta(delta, 1, ' ans'),
      deltaThreshold: 0.05,
      preferHigher: false,
      helpKey: 'payback'
<<<<<<< HEAD
=======
    }
  ];

  const condensedGroups: CondensedKpiGroup[] = [
    {
      id: 'performance',
      title: 'Performance énergétique',
      rows: kpiRows,
      description: HELP.compare?.condensedView,
      variant: 'cards'
    },
    {
      id: 'finances',
      title: 'Impact financier',
      rows: euroRows,
      description: HELP.compare?.financeView,
      variant: 'table'
>>>>>>> 81fa11d9
    }
  ];

  const totalsRows = [
    {
      label: 'PV produit',
      valueA: resultA ? formatKWh(resultA.totals.pvProduction_kWh) : '—',
      valueB: resultB ? formatKWh(resultB.totals.pvProduction_kWh) : '—'
    },
    {
      label: 'Consommation',
      valueA: resultA ? formatKWh(resultA.totals.consumption_kWh) : '—',
      valueB: resultB ? formatKWh(resultB.totals.consumption_kWh) : '—'
    },
    {
      label: 'Δ SOC batterie',
      valueA: resultA ? formatDelta(resultA.totals.batteryDelta_kWh, 1, 'kWh') : '—',
      valueB: resultB ? formatDelta(resultB.totals.batteryDelta_kWh, 1, 'kWh') : '—'
    },
    {
      label: 'Import réseau',
      valueA: resultA ? formatKWh(resultA.totals.gridImport_kWh) : '—',
      valueB: resultB ? formatKWh(resultB.totals.gridImport_kWh) : '—'
    },
    {
      label: 'Export réseau',
      valueA: resultA ? formatKWh(resultA.totals.gridExport_kWh) : '—',
      valueB: resultB ? formatKWh(resultB.totals.gridExport_kWh) : '—'
    },
    {
      label: 'Secours ECS',
      valueA: resultA ? formatKWh(resultA.totals.ecsRescue_kWh) : '—',
      valueB: resultB ? formatKWh(resultB.totals.ecsRescue_kWh) : '—'
    }
  ];

  type FlowKey = keyof StepFlows;
  const flowSummaryA = resultA ? summarizeFlows(resultA.flows, resultA.dt_s) : null;
  const flowSummaryB = resultB ? summarizeFlows(resultB.flows, resultB.dt_s) : null;
  const flowRows: { key: FlowKey; label: string }[] = [
    { key: 'pv_to_load_kW', label: 'PV → Charge base' },
    { key: 'pv_to_ecs_kW', label: 'PV → ECS' },
    { key: 'pv_to_batt_kW', label: 'PV → Batterie' },
    { key: 'pv_to_grid_kW', label: 'PV → Réseau' },
    { key: 'batt_to_load_kW', label: 'Batterie → Charge base' },
    { key: 'batt_to_ecs_kW', label: 'Batterie → ECS' },
    { key: 'grid_to_load_kW', label: 'Réseau → Charge base' },
    { key: 'grid_to_ecs_kW', label: 'Réseau → ECS' }
  ];

  const exportJson = () => {
    downloadJSON('enerflux_results.json', {
      scenario: scenario?.id,
      dt_s,
      tariffs,
      ecsService,
      strategyA,
      strategyB,
      resultA,
      resultB
    });
  };

  const exportCsv = () => {
    if (!resultA || !resultB) {
      return;
    }
    const length = Math.max(resultA.steps.length, resultB.steps.length);
    const rows: (string | number)[][] = [];
    for (let i = 0; i < length; i += 1) {
      const stepA = resultA.steps[i];
      const stepB = resultB.steps[i];
      const time = stepA?.time_s ?? stepB?.time_s ?? i * dt_s;
      const pv = stepA?.pv_kW ?? stepB?.pv_kW ?? 0;
      const load = stepA?.baseLoad_kW ?? stepB?.baseLoad_kW ?? 0;
      const socA = stepA ? extractSocPercent(stepA) ?? '' : '';
      const socB = stepB ? extractSocPercent(stepB) ?? '' : '';
      rows.push([
        time,
        pv,
        load,
        stepA?.pvUsedOnSite_kW ?? '',
        stepA?.gridImport_kW ?? '',
        stepB?.gridImport_kW ?? '',
        socA,
        socB
      ]);
    }
    downloadCSV('enerflux_results.csv', ['time_s', 'pv_kW', 'load_kW', 'pv_used_A_kW', 'grid_import_A_kW', 'grid_import_B_kW', 'soc_A_%', 'soc_B_%'], rows);
  };

  return (
    <section className="bg-white shadow rounded p-4 space-y-6">
      <div className="flex flex-col gap-2 md:flex-row md:items-center md:justify-between">
        <div>
          <h2 className="text-lg font-semibold text-slate-800">Comparaison A/B</h2>
          <p className="text-sm text-slate-500">{scenario?.label} — pas {Math.round(dt_s / 60)} min</p>
        </div>
        <div className="flex gap-2">
          <button
            type="button"
            className="rounded bg-slate-900 px-4 py-2 text-sm font-medium text-white hover:bg-slate-700 disabled:opacity-50"
            onClick={runSimulation}
            disabled={running}
          >
            {running ? 'Simulation en cours…' : 'Lancer la simulation'}
          </button>
          <button
            type="button"
            className="rounded border border-slate-300 px-4 py-2 text-sm text-slate-700 hover:bg-slate-100"
            onClick={exportJson}
            disabled={!resultA || !resultB}
          >
            Export JSON
          </button>
          <button
            type="button"
            className="rounded border border-slate-300 px-4 py-2 text-sm text-slate-700 hover:bg-slate-100"
            onClick={exportCsv}
            disabled={!resultA || !resultB}
          >
            Export CSV
          </button>
        </div>
      </div>

      {error ? <p className="text-sm text-red-600">{error}</p> : null}

      <div className="flex flex-wrap gap-2">{badges}</div>

      <div className="space-y-2">
        <h3 className="text-sm font-semibold text-slate-600">Indicateurs condensés</h3>
        {HELP.compare?.overview ? (
          <p className="text-xs text-slate-500">{HELP.compare.overview}</p>
        ) : null}
        <CondensedKpiGrid groups={condensedGroups} />
      </div>

      <div className="overflow-x-auto">
        <table className="min-w-full divide-y divide-slate-200 text-sm">
          <thead>
            <tr className="text-left text-slate-600">
              <th className="py-2 font-medium">Énergie</th>
              <th className="py-2 font-medium">Stratégie A</th>
              <th className="py-2 font-medium">Stratégie B</th>
            </tr>
          </thead>
          <tbody className="divide-y divide-slate-200">
            {totalsRows.map((row) => (
              <tr key={row.label}>
                <td className="py-2 font-medium text-slate-700">{row.label}</td>
                <td className="py-2 text-slate-800">{row.valueA}</td>
                <td className="py-2 text-slate-800">{row.valueB}</td>
              </tr>
            ))}
          </tbody>
        </table>
      </div>

      <div className="grid grid-cols-1 gap-8 lg:grid-cols-2">
        <div>
          <h3 className="mb-2 text-sm font-semibold text-slate-600">PV vs Charge</h3>
          <PVLoadChart result={resultA ?? resultB ?? undefined} />
        </div>
        <div>
          <h3 className="mb-2 text-sm font-semibold text-slate-600">SOC Batterie</h3>
          <SocChart resultA={resultA ?? undefined} resultB={resultB ?? undefined} />
        </div>
      </div>

      <div className="space-y-2">
        <h3 className="text-sm font-semibold text-slate-600">Flux moyens (kW)</h3>
        <div className="overflow-x-auto">
          <table className="min-w-full divide-y divide-slate-200 text-sm">
            <thead>
              <tr className="text-left text-slate-600">
                <th className="py-2 font-medium">Flux</th>
                <th className="py-2 font-medium">Stratégie A</th>
                <th className="py-2 font-medium">Stratégie B</th>
                <th className="py-2 font-medium">Δ (A−B)</th>
              </tr>
            </thead>
            <tbody className="divide-y divide-slate-200">
              {flowRows.map((row) => {
                const valueA = flowSummaryA?.avg_kW[row.key];
                const valueB = flowSummaryB?.avg_kW[row.key];
                const delta =
                  valueA !== undefined && valueB !== undefined ? valueA - valueB : undefined;
                return (
                  <tr key={row.key}>
                    <td className="py-2 font-medium text-slate-700">{row.label}</td>
                    <td className="py-2 text-slate-800">{valueA !== undefined ? formatKW(valueA) : '—'}</td>
                    <td className="py-2 text-slate-800">{valueB !== undefined ? formatKW(valueB) : '—'}</td>
                    <td className="py-2 text-slate-800">
                      {delta !== undefined ? formatDelta(delta, 2, ' kW') : '—'}
                    </td>
                  </tr>
                );
              })}
            </tbody>
          </table>
        </div>
      </div>
    </section>
  );
};

export default CompareAB;<|MERGE_RESOLUTION|>--- conflicted
+++ resolved
@@ -60,7 +60,6 @@
   return Number(device.state.soc_percent);
 };
 
-<<<<<<< HEAD
 const renderDeltaBadge = (
   delta: number,
   threshold: number,
@@ -83,8 +82,6 @@
   );
 };
 
-=======
->>>>>>> 81fa11d9
 const formatKW = (value: number): string => `${value.toFixed(2)} kW`;
 
 const CompareAB: React.FC<CompareABProps> = ({
@@ -343,26 +340,6 @@
       deltaThreshold: 0.05,
       preferHigher: false,
       helpKey: 'payback'
-<<<<<<< HEAD
-=======
-    }
-  ];
-
-  const condensedGroups: CondensedKpiGroup[] = [
-    {
-      id: 'performance',
-      title: 'Performance énergétique',
-      rows: kpiRows,
-      description: HELP.compare?.condensedView,
-      variant: 'cards'
-    },
-    {
-      id: 'finances',
-      title: 'Impact financier',
-      rows: euroRows,
-      description: HELP.compare?.financeView,
-      variant: 'table'
->>>>>>> 81fa11d9
     }
   ];
 

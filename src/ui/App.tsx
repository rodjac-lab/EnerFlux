import React, { useEffect, useState } from 'react';
import ScenarioPanel from './panels/ScenarioPanel';
import AssetsPanel from './panels/AssetsPanel';
import StrategyPanel, { StrategySelection } from './panels/StrategyPanel';
import CompareAB from './compare/CompareAB';
import TariffPanel from './panels/TariffPanel';
import HeatingPanel from './panels/HeatingPanel';
import PoolPanel from './panels/PoolPanel';
import EVPanel from './panels/EVPanel';
import CollapsibleCard from './components/CollapsibleCard';
import type { BatteryParams } from '../devices/Battery';
import type { DHWTankParams } from '../devices/DHWTank';
import type { Tariffs } from '../data/types';
import { getScenario, PresetId } from '../data/scenarios';
import { cloneTariffs } from '../data/tariffs';
import type { EcsServiceContract } from '../data/ecs-service';
import { defaultEcsServiceContract } from '../data/ecs-service';
import { defaultPoolParams, defaultEVParams, defaultHeatingParams } from '../devices/registry';
import type { PoolFormState, HeatingFormState, EVFormState } from './types';
import { clonePoolFormState, cloneEvFormState } from './types';

const App: React.FC = () => {
  const initialScenario = getScenario(PresetId.EteEnsoleille);
  const [scenarioId, setScenarioId] = useState<PresetId>(PresetId.EteEnsoleille);
  const [dt_s, setDt] = useState<number>(initialScenario.dt);
  const [batteryParams, setBatteryParams] = useState<BatteryParams>({
    ...initialScenario.defaults.batteryConfig
  });
  const [dhwParams, setDhwParams] = useState<DHWTankParams>({
    ...initialScenario.defaults.ecsConfig
  });
  const [pool, setPool] = useState<PoolFormState>(() => {
    const config = initialScenario.defaults.poolConfig;
    if (config) {
      return {
        enabled: config.enabled,
        params: { ...config.params, preferredWindows: config.params.preferredWindows.map((win) => ({ ...win })) }
      };
    }
    return {
      enabled: false,
      params: defaultPoolParams()
    };
  });
  const [ev, setEv] = useState<EVFormState>(() => {
    const config = initialScenario.defaults.evConfig;
    if (config) {
      return cloneEvFormState(config);
    }
    return {
      enabled: false,
      params: defaultEVParams()
    };
  });
  const [heating, setHeating] = useState<HeatingFormState>(() => {
    const defaults = initialScenario.defaults.heatingConfig;
    if (defaults) {
      return {
        enabled: defaults.enabled,
        params: { ...defaults.params }
      };
    }
    return {
      enabled: false,
      params: defaultHeatingParams()
    };
  });
  const [strategyA, setStrategyA] = useState<StrategySelection>({ id: 'ecs_hysteresis' });
  const [strategyB, setStrategyB] = useState<StrategySelection>({ id: 'multi_equipment_priority' });
  const [tariffs, setTariffs] = useState<Tariffs>(cloneTariffs(initialScenario.tariffs));
  const [ecsService, setEcsService] = useState<EcsServiceContract>(() => {
    const defaults = defaultEcsServiceContract();
    return {
      ...defaults,
      helpers: { ...defaults.helpers },
      targetCelsius: initialScenario.defaults.ecsConfig.targetTemp_C
    };
  });
  const [activeTab, setActiveTab] = useState<'overview' | 'advanced'>('overview');

  useEffect(() => {
    const scenario = getScenario(scenarioId);
    setDt(scenario.dt);
    setBatteryParams({ ...scenario.defaults.batteryConfig });
    setDhwParams({ ...scenario.defaults.ecsConfig });
    setPool(() => {
      const config = scenario.defaults.poolConfig;
      if (config) {
        return {
          enabled: config.enabled,
          params: { ...config.params, preferredWindows: config.params.preferredWindows.map((win) => ({ ...win })) }
        };
      }
      return {
        enabled: false,
        params: defaultPoolParams()
      };
    });
    setEv(() => {
      const config = scenario.defaults.evConfig;
      if (config) {
        return cloneEvFormState(config);
      }
      return {
        enabled: false,
        params: defaultEVParams()
      };
    });
    setHeating(() => {
      const defaults = scenario.defaults.heatingConfig;
      if (defaults) {
        return {
          enabled: defaults.enabled,
          params: { ...defaults.params }
        };
      }
      return {
        enabled: false,
        params: defaultHeatingParams()
      };
    });
    setTariffs(cloneTariffs(scenario.tariffs));
    setEcsService(() => {
      const defaults = defaultEcsServiceContract();
      return {
        ...defaults,
        helpers: { ...defaults.helpers },
        targetCelsius: scenario.defaults.ecsConfig.targetTemp_C
      };
    });
  }, [scenarioId]);

  const handleStrategyChange = (label: 'A' | 'B', selection: StrategySelection) => {
    if (label === 'A') {
      setStrategyA(selection);
    } else {
      setStrategyB(selection);
    }
  };

  return (
    <div className="min-h-screen bg-slate-100">
      <main className="mx-auto max-w-7xl space-y-6 p-6">
        <header className="space-y-2">
          <h1 className="text-2xl font-bold text-slate-900">EnerFlux — Laboratoire d’autoconsommation</h1>
          <p className="text-sm text-slate-600">
            Ajustez vos équipements et comparez deux stratégies de pilotage pour maximiser l’usage de votre production solaire.
          </p>
        </header>
<<<<<<< HEAD
        <section className="space-y-6">
          <ScenarioPanel
            variant="horizontal"
            scenarioId={scenarioId}
            dt_s={dt_s}
            onScenarioChange={setScenarioId}
            onDtChange={setDt}
          />
          <div className="border-b border-slate-200">
            <nav className="flex gap-6" aria-label="Navigation principale">
              <button
                type="button"
                onClick={() => setActiveTab('overview')}
                className={`-mb-px border-b-2 pb-2 text-sm font-medium transition-colors ${
                  activeTab === 'overview'
                    ? 'border-indigo-500 text-slate-900'
                    : 'border-transparent text-slate-500 hover:text-slate-700'
                }`}
                aria-selected={activeTab === 'overview'}
              >
                Simulation
              </button>
              <button
                type="button"
                onClick={() => setActiveTab('advanced')}
                className={`-mb-px border-b-2 pb-2 text-sm font-medium transition-colors ${
                  activeTab === 'advanced'
                    ? 'border-indigo-500 text-slate-900'
                    : 'border-transparent text-slate-500 hover:text-slate-700'
                }`}
                aria-selected={activeTab === 'advanced'}
              >
                Paramètres avancés
              </button>
            </nav>
          </div>
          {activeTab === 'overview' ? (
            <div className="space-y-6">
              <StrategyPanel strategyA={strategyA} strategyB={strategyB} onChange={handleStrategyChange} />
              <CompareAB
                scenarioId={scenarioId}
                dt_s={dt_s}
                battery={batteryParams}
                dhw={dhwParams}
                pool={pool}
                ev={ev}
                heating={heating}
                ecsService={ecsService}
                tariffs={tariffs}
                strategyA={strategyA}
                strategyB={strategyB}
              />
            </div>
          ) : (
            <div className="space-y-6">
              <AssetsPanel
                battery={batteryParams}
                dhw={dhwParams}
                ecsService={ecsService}
                onBatteryChange={setBatteryParams}
                onDhwChange={setDhwParams}
                onEcsServiceChange={setEcsService}
              />
              <div className="grid grid-cols-1 gap-6 lg:grid-cols-2">
                <TariffPanel tariffs={tariffs} onChange={setTariffs} />
                <HeatingPanel heating={heating} onChange={setHeating} />
                <PoolPanel pool={pool} onChange={setPool} />
                <EVPanel ev={ev} onChange={setEv} />
              </div>
            </div>
          )}
        </section>
=======
        <div className="grid grid-cols-1 gap-6 xl:grid-cols-[320px_1fr]">
          <div className="order-1 space-y-6">
            <ScenarioPanel scenarioId={scenarioId} dt_s={dt_s} onScenarioChange={setScenarioId} onDtChange={setDt} />
            <CollapsibleCard
              title="Paramètres avancés"
              description="Tarifs, confort thermique et usages optionnels."
            >
              <TariffPanel variant="inline" tariffs={tariffs} onChange={setTariffs} />
              <HeatingPanel variant="inline" heating={heating} onChange={setHeating} />
              <PoolPanel variant="inline" pool={pool} onChange={setPool} />
              <EVPanel variant="inline" ev={ev} onChange={setEv} />
            </CollapsibleCard>
          </div>
          <div className="order-3 space-y-6 xl:order-2">
            <StrategyPanel strategyA={strategyA} strategyB={strategyB} onChange={handleStrategyChange} />
            <CompareAB
              scenarioId={scenarioId}
              dt_s={dt_s}
              battery={batteryParams}
              dhw={dhwParams}
              pool={pool}
              ev={ev}
              heating={heating}
              ecsService={ecsService}
              tariffs={tariffs}
              strategyA={strategyA}
              strategyB={strategyB}
            />
          </div>
          <div className="order-2 xl:order-3 xl:col-span-2">
            <AssetsPanel
              battery={batteryParams}
              dhw={dhwParams}
              ecsService={ecsService}
              onBatteryChange={setBatteryParams}
              onDhwChange={setDhwParams}
              onEcsServiceChange={setEcsService}
            />
          </div>
        </div>
>>>>>>> 5a645327
      </main>
    </div>
  );
};

export default App;
<|MERGE_RESOLUTION|>--- conflicted
+++ resolved
@@ -147,7 +147,6 @@
             Ajustez vos équipements et comparez deux stratégies de pilotage pour maximiser l’usage de votre production solaire.
           </p>
         </header>
-<<<<<<< HEAD
         <section className="space-y-6">
           <ScenarioPanel
             variant="horizontal"
@@ -220,48 +219,6 @@
             </div>
           )}
         </section>
-=======
-        <div className="grid grid-cols-1 gap-6 xl:grid-cols-[320px_1fr]">
-          <div className="order-1 space-y-6">
-            <ScenarioPanel scenarioId={scenarioId} dt_s={dt_s} onScenarioChange={setScenarioId} onDtChange={setDt} />
-            <CollapsibleCard
-              title="Paramètres avancés"
-              description="Tarifs, confort thermique et usages optionnels."
-            >
-              <TariffPanel variant="inline" tariffs={tariffs} onChange={setTariffs} />
-              <HeatingPanel variant="inline" heating={heating} onChange={setHeating} />
-              <PoolPanel variant="inline" pool={pool} onChange={setPool} />
-              <EVPanel variant="inline" ev={ev} onChange={setEv} />
-            </CollapsibleCard>
-          </div>
-          <div className="order-3 space-y-6 xl:order-2">
-            <StrategyPanel strategyA={strategyA} strategyB={strategyB} onChange={handleStrategyChange} />
-            <CompareAB
-              scenarioId={scenarioId}
-              dt_s={dt_s}
-              battery={batteryParams}
-              dhw={dhwParams}
-              pool={pool}
-              ev={ev}
-              heating={heating}
-              ecsService={ecsService}
-              tariffs={tariffs}
-              strategyA={strategyA}
-              strategyB={strategyB}
-            />
-          </div>
-          <div className="order-2 xl:order-3 xl:col-span-2">
-            <AssetsPanel
-              battery={batteryParams}
-              dhw={dhwParams}
-              ecsService={ecsService}
-              onBatteryChange={setBatteryParams}
-              onDhwChange={setDhwParams}
-              onEcsServiceChange={setEcsService}
-            />
-          </div>
-        </div>
->>>>>>> 5a645327
       </main>
     </div>
   );

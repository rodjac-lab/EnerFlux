import React, { useEffect, useState } from 'react';
import ScenarioPanel from './panels/ScenarioPanel';
import AssetsPanel from './panels/AssetsPanel';
import StrategyPanel, { StrategySelection } from './panels/StrategyPanel';
import CompareAB from './compare/CompareAB';
import TariffPanel from './panels/TariffPanel';
import HeatingPanel from './panels/HeatingPanel';
import PoolPanel from './panels/PoolPanel';
import EVPanel from './panels/EVPanel';
import CollapsibleCard from './components/CollapsibleCard';
import type { BatteryParams } from '../devices/Battery';
import type { DHWTankParams } from '../devices/DHWTank';
import type { Tariffs } from '../data/types';
import { getScenario, PresetId } from '../data/scenarios';
import { cloneTariffs } from '../data/tariffs';
import type { EcsServiceContract } from '../data/ecs-service';
import { defaultEcsServiceContract } from '../data/ecs-service';
import { defaultPoolParams, defaultEVParams, defaultHeatingParams } from '../devices/registry';
import type { PoolFormState, HeatingFormState, EVFormState } from './types';
import { clonePoolFormState, cloneEvFormState } from './types';

const App: React.FC = () => {
  const initialScenario = getScenario(PresetId.EteEnsoleille);
  const [scenarioId, setScenarioId] = useState<PresetId>(PresetId.EteEnsoleille);
  const [dt_s, setDt] = useState<number>(initialScenario.dt);
  const [batteryParams, setBatteryParams] = useState<BatteryParams>({
    ...initialScenario.defaults.batteryConfig
  });
  const [dhwParams, setDhwParams] = useState<DHWTankParams>({
    ...initialScenario.defaults.ecsConfig
  });
  const [pool, setPool] = useState<PoolFormState>(() => {
    const config = initialScenario.defaults.poolConfig;
    if (config) {
      return {
        enabled: config.enabled,
        params: { ...config.params, preferredWindows: config.params.preferredWindows.map((win) => ({ ...win })) }
      };
    }
    return {
      enabled: false,
      params: defaultPoolParams()
    };
  });
  const [ev, setEv] = useState<EVFormState>(() => {
    const config = initialScenario.defaults.evConfig;
    if (config) {
      return cloneEvFormState(config);
    }
    return {
      enabled: false,
      params: defaultEVParams()
    };
  });
  const [heating, setHeating] = useState<HeatingFormState>(() => {
    const defaults = initialScenario.defaults.heatingConfig;
    if (defaults) {
      return {
        enabled: defaults.enabled,
        params: { ...defaults.params }
      };
    }
    return {
      enabled: false,
      params: defaultHeatingParams()
    };
  });
  const [strategyA, setStrategyA] = useState<StrategySelection>({ id: 'ecs_hysteresis' });
  const [strategyB, setStrategyB] = useState<StrategySelection>({ id: 'multi_equipment_priority' });
  const [tariffs, setTariffs] = useState<Tariffs>(cloneTariffs(initialScenario.tariffs));
  const [ecsService, setEcsService] = useState<EcsServiceContract>(() => {
    const defaults = defaultEcsServiceContract();
    return {
      ...defaults,
      helpers: { ...defaults.helpers },
      targetCelsius: initialScenario.defaults.ecsConfig.targetTemp_C
    };
  });
  const [activeTab, setActiveTab] = useState<'overview' | 'advanced'>('overview');

  useEffect(() => {
    const scenario = getScenario(scenarioId);
    setDt(scenario.dt);
    setBatteryParams({ ...scenario.defaults.batteryConfig });
    setDhwParams({ ...scenario.defaults.ecsConfig });
    setPool(() => {
      const config = scenario.defaults.poolConfig;
      if (config) {
        return {
          enabled: config.enabled,
          params: { ...config.params, preferredWindows: config.params.preferredWindows.map((win) => ({ ...win })) }
        };
      }
      return {
        enabled: false,
        params: defaultPoolParams()
      };
    });
    setEv(() => {
      const config = scenario.defaults.evConfig;
      if (config) {
        return cloneEvFormState(config);
      }
      return {
        enabled: false,
        params: defaultEVParams()
      };
    });
    setHeating(() => {
      const defaults = scenario.defaults.heatingConfig;
      if (defaults) {
        return {
          enabled: defaults.enabled,
          params: { ...defaults.params }
        };
      }
      return {
        enabled: false,
        params: defaultHeatingParams()
      };
    });
    setTariffs(cloneTariffs(scenario.tariffs));
    setEcsService(() => {
      const defaults = defaultEcsServiceContract();
      return {
        ...defaults,
        helpers: { ...defaults.helpers },
        targetCelsius: scenario.defaults.ecsConfig.targetTemp_C
      };
    });
  }, [scenarioId]);

  const handleStrategyChange = (label: 'A' | 'B', selection: StrategySelection) => {
    if (label === 'A') {
      setStrategyA(selection);
    } else {
      setStrategyB(selection);
    }
  };

  return (
    <div className="min-h-screen bg-slate-100">
      <main className="mx-auto max-w-7xl space-y-6 p-6">
        <header className="space-y-2">
          <h1 className="text-2xl font-bold text-slate-900">EnerFlux — Laboratoire d’autoconsommation</h1>
          <p className="text-sm text-slate-600">
            Ajustez vos équipements et comparez deux stratégies de pilotage pour maximiser l’usage de votre production solaire.
          </p>
        </header>
        <section className="space-y-6">
          <div className="border-b border-slate-200">
            <nav className="flex gap-6" aria-label="Navigation principale">
              <button
                type="button"
                onClick={() => setActiveTab('overview')}
<<<<<<< HEAD
                id="tab-button-overview"
                aria-controls="tab-overview"
=======
>>>>>>> bc070b90
                className={`-mb-px border-b-2 pb-2 text-sm font-medium transition-colors ${
                  activeTab === 'overview'
                    ? 'border-indigo-500 text-slate-900'
                    : 'border-transparent text-slate-500 hover:text-slate-700'
                }`}
                aria-selected={activeTab === 'overview'}
              >
                Simulation
              </button>
              <button
                type="button"
                onClick={() => setActiveTab('advanced')}
<<<<<<< HEAD
                id="tab-button-advanced"
                aria-controls="tab-advanced"
=======
>>>>>>> bc070b90
                className={`-mb-px border-b-2 pb-2 text-sm font-medium transition-colors ${
                  activeTab === 'advanced'
                    ? 'border-indigo-500 text-slate-900'
                    : 'border-transparent text-slate-500 hover:text-slate-700'
                }`}
                aria-selected={activeTab === 'advanced'}
              >
                Paramètres avancés
              </button>
            </nav>
          </div>
<<<<<<< HEAD
          <div className="space-y-6">
            <div
              id="tab-overview"
              role="tabpanel"
              aria-labelledby="tab-button-overview"
              aria-hidden={activeTab !== 'overview'}
              className={`space-y-6 ${activeTab === 'overview' ? '' : 'hidden'}`}
            >
=======
          {activeTab === 'overview' ? (
            <div className="space-y-6">
>>>>>>> bc070b90
              <div className="grid gap-6 lg:grid-cols-2">
                <ScenarioPanel
                  variant="compact"
                  scenarioId={scenarioId}
                  dt_s={dt_s}
                  onScenarioChange={setScenarioId}
                  onDtChange={setDt}
                />
                <StrategyPanel
                  variant="compact"
                  strategyA={strategyA}
                  strategyB={strategyB}
                  onChange={handleStrategyChange}
                />
              </div>
              <CompareAB
                scenarioId={scenarioId}
                dt_s={dt_s}
                battery={batteryParams}
                dhw={dhwParams}
                pool={pool}
                ev={ev}
                heating={heating}
                ecsService={ecsService}
                tariffs={tariffs}
                strategyA={strategyA}
                strategyB={strategyB}
              />
            </div>
<<<<<<< HEAD
            <div
              id="tab-advanced"
              role="tabpanel"
              aria-labelledby="tab-button-advanced"
              aria-hidden={activeTab !== 'advanced'}
              className={`space-y-6 ${activeTab === 'advanced' ? '' : 'hidden'}`}
            >
=======
          ) : (
            <div className="space-y-6">
>>>>>>> bc070b90
              <AssetsPanel
                battery={batteryParams}
                dhw={dhwParams}
                ecsService={ecsService}
                onBatteryChange={setBatteryParams}
                onDhwChange={setDhwParams}
                onEcsServiceChange={setEcsService}
              />
              <div className="grid grid-cols-1 gap-6 lg:grid-cols-2">
                <TariffPanel tariffs={tariffs} onChange={setTariffs} />
                <HeatingPanel heating={heating} onChange={setHeating} />
                <PoolPanel pool={pool} onChange={setPool} />
                <EVPanel ev={ev} onChange={setEv} />
              </div>
            </div>
<<<<<<< HEAD
          </div>
=======
          )}
>>>>>>> bc070b90
        </section>
      </main>
    </div>
  );
};

export default App;
<|MERGE_RESOLUTION|>--- conflicted
+++ resolved
@@ -153,11 +153,8 @@
               <button
                 type="button"
                 onClick={() => setActiveTab('overview')}
-<<<<<<< HEAD
                 id="tab-button-overview"
                 aria-controls="tab-overview"
-=======
->>>>>>> bc070b90
                 className={`-mb-px border-b-2 pb-2 text-sm font-medium transition-colors ${
                   activeTab === 'overview'
                     ? 'border-indigo-500 text-slate-900'
@@ -170,11 +167,8 @@
               <button
                 type="button"
                 onClick={() => setActiveTab('advanced')}
-<<<<<<< HEAD
                 id="tab-button-advanced"
                 aria-controls="tab-advanced"
-=======
->>>>>>> bc070b90
                 className={`-mb-px border-b-2 pb-2 text-sm font-medium transition-colors ${
                   activeTab === 'advanced'
                     ? 'border-indigo-500 text-slate-900'
@@ -186,7 +180,6 @@
               </button>
             </nav>
           </div>
-<<<<<<< HEAD
           <div className="space-y-6">
             <div
               id="tab-overview"
@@ -195,10 +188,6 @@
               aria-hidden={activeTab !== 'overview'}
               className={`space-y-6 ${activeTab === 'overview' ? '' : 'hidden'}`}
             >
-=======
-          {activeTab === 'overview' ? (
-            <div className="space-y-6">
->>>>>>> bc070b90
               <div className="grid gap-6 lg:grid-cols-2">
                 <ScenarioPanel
                   variant="compact"
@@ -228,7 +217,6 @@
                 strategyB={strategyB}
               />
             </div>
-<<<<<<< HEAD
             <div
               id="tab-advanced"
               role="tabpanel"
@@ -236,10 +224,6 @@
               aria-hidden={activeTab !== 'advanced'}
               className={`space-y-6 ${activeTab === 'advanced' ? '' : 'hidden'}`}
             >
-=======
-          ) : (
-            <div className="space-y-6">
->>>>>>> bc070b90
               <AssetsPanel
                 battery={batteryParams}
                 dhw={dhwParams}
@@ -255,11 +239,7 @@
                 <EVPanel ev={ev} onChange={setEv} />
               </div>
             </div>
-<<<<<<< HEAD
           </div>
-=======
-          )}
->>>>>>> bc070b90
         </section>
       </main>
     </div>
